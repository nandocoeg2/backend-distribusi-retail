generator client {
  provider = "prisma-client-js"
}

datasource db {
  provider = "postgresql"
  url      = env("DATABASE_URL")
}

model User {
  id            String         @id @default(cuid())
  email         String         @unique
  username      String         @unique
  password      String
  firstName     String?
  lastName      String?
  roleId        String
  isActive      Boolean        @default(true)
  createdAt     DateTime       @default(now())
  updatedAt     DateTime       @updatedAt
  profile       Profile?
  role          Role           @relation(fields: [roleId], references: [id])
  auditTrails   AuditTrail[]
  uploadedFiles FileUploaded[]

  @@map("users")
}

model Profile {
  id     String  @id @default(cuid())
  userId String  @unique
  avatar String?
  bio    String?
  phone  String?
  user   User    @relation(fields: [userId], references: [id], onDelete: Cascade)

  @@map("profiles")
}

model Role {
  id          String     @id @default(cuid())
  name        String     @unique
  description String?
  menus       RoleMenu[]
  users       User[]

  @@map("roles")
}

model Menu {
  id       String     @id @default(cuid())
  name     String     @unique
  url      String
  icon     String?
  parentId String?
  order    Int?
  parent   Menu?      @relation("SubMenu", fields: [parentId], references: [id])
  children Menu[]     @relation("SubMenu")
  roles    RoleMenu[]

  @@map("menus")
}

model RoleMenu {
  roleId String
  menuId String
  menu   Menu   @relation(fields: [menuId], references: [id])
  role   Role   @relation(fields: [roleId], references: [id])

  @@id([roleId, menuId])
  @@map("role_menus")
}

model Customer {
  id                      String                    @id @default(cuid())
  namaCustomer            String
  kodeCustomer            String                    @unique
  groupCustomerId         String
  NPWP                    String?
  alamatNPWP              String?
  regionId                String
  alamatPengiriman        String
  description             String?
  createdAt               DateTime                  @default(now())
  updatedAt               DateTime                  @updatedAt
  createdBy               String
  updatedBy               String
  email                   String?                   @unique
  phoneNumber             String
  purchaseOrders          PurchaseOrder[]
  groupCustomer           GroupCustomer             @relation(fields: [groupCustomerId], references: [id])
  region                  Region                    @relation(fields: [regionId], references: [id])
  itemPrices              ItemPrice[]
<<<<<<< HEAD
  laporanPenerimaanBarang LaporanPenerimaanBarang[]
=======
  laporanBenerimaanBarang LaporanBenerimaanBarang[]
>>>>>>> 3e3d80eb

  @@map("customers")
}

model Supplier {
  id             String          @id @default(cuid())
  name           String
  description    String?
  address        String?
  phoneNumber    String
  email          String?         @unique
  createdAt      DateTime        @default(now())
  updatedAt      DateTime        @updatedAt
  createdBy      String
  updatedBy      String
  bank           Json?
  code           String?         @unique
  purchaseOrders PurchaseOrder[]

  @@map("suppliers")
}

model PurchaseOrder {
  id                      String                    @id @default(cuid())
  customerId              String
  createdAt               DateTime                  @default(now())
  updatedAt               DateTime                  @updatedAt
  createdBy               String
  updatedBy               String
  po_number               String
  statusId                String?
  tanggal_masuk_po        DateTime?
  tanggal_batas_kirim     DateTime?
  termin_bayar            String?
  total_items             Int?
  supplierId              String?
  po_type                 POType                    @default(SINGLE)
  files                   FileUploaded[]
  purchaseOrderDetails    PurchaseOrderDetail[]
  packings                Packing[]
  invoices                Invoice[]
  customer                Customer                  @relation(fields: [customerId], references: [id])
  status                  Status?                   @relation(fields: [statusId], references: [id])
  supplier                Supplier?                 @relation(fields: [supplierId], references: [id])
<<<<<<< HEAD
  laporanPenerimaanBarang LaporanPenerimaanBarang[]
=======
  laporanBenerimaanBarang LaporanBenerimaanBarang[]
>>>>>>> 3e3d80eb

  @@map("purchase_orders")
}

model FileUploaded {
  id              String         @id @default(cuid())
  filename        String
  path            String
  mimetype        String
  size            Int
  purchaseOrderId           String?
  laporanPenerimaanBarangId String? @map("laporan_penerimaan_barang_id")
  createdAt       DateTime       @default(now())
  updatedAt       DateTime       @updatedAt
  createdBy       String?
  statusId        String?
  purchaseOrder           PurchaseOrder?           @relation(fields: [purchaseOrderId], references: [id], onDelete: Cascade)
  status                  Status?                  @relation(fields: [statusId], references: [id])
  user                    User?                    @relation(fields: [createdBy], references: [id])
  laporanPenerimaanBarang LaporanPenerimaanBarang? @relation(fields: [laporanPenerimaanBarangId], references: [id], onDelete: SetNull)

  @@map("file_uploaded")
}

model Status {
  id                      String              @id @default(cuid())
  status_code             String
  category                String
  status_name             String
  status_description      String?
  createdAt               DateTime            @default(now())
  updatedAt               DateTime            @updatedAt
  fileUploads             FileUploaded[]
  purchaseOrders          PurchaseOrder[]
  packings                Packing[]
  historyPengiriman       HistoryPengiriman[]
  invoiceStatusPembayaran Invoice[]           @relation("InvoiceStatusPembayaran")
  suratJalanStatus        SuratJalan[]        @relation("SuratJalanStatus")
  packingItemStatus       PackingItem[]       @relation("PackingItemStatus")
  laporanPenerimaanBarang LaporanPenerimaanBarang[]

  @@unique([status_code, category])
  @@map("statuses")
}

model Inventory {
  id                   String                @id @default(cuid())
  plu                  String                @unique
  nama_barang          String
  stok_c               Int                   @default(0)
  stok_q               Int                   @default(0)
  harga_barang         Float
  createdAt            DateTime              @default(now())
  updatedAt            DateTime              @updatedAt
  createdBy            String
  updatedBy            String
  min_stok             Int                   @default(10)
  notifications        Notification[]
  purchaseOrderDetails PurchaseOrderDetail[]
  packingItems         PackingItem[]
  itemPrices           ItemPrice[]

  @@map("inventories")
}

model Notification {
  id          String           @id @default(cuid())
  title       String
  message     String
  type        NotificationType @default(GENERAL)
  isRead      Boolean          @default(false)
  inventoryId String?
  createdAt   DateTime         @default(now())
  updatedAt   DateTime         @updatedAt
  inventory   Inventory?       @relation(fields: [inventoryId], references: [id])

  @@map("notifications")
}

model PurchaseOrderDetail {
  id                     String        @id @default(cuid())
  plu                    String
  nama_barang            String
  quantity               Int
  isi                    Int
  harga                  Float
  potongan_a             Float?
  harga_after_potongan_a Float?
  harga_netto            Float
  total_pembelian        Float
  potongan_b             Float?
  harga_after_potongan_b Float?
  purchaseOrderId        String
  inventoryId            String
  createdAt              DateTime      @default(now())
  updatedAt              DateTime      @updatedAt
  createdBy              String
  updatedBy              String
  inventory              Inventory     @relation(fields: [inventoryId], references: [id])
  purchaseOrder          PurchaseOrder @relation(fields: [purchaseOrderId], references: [id], onDelete: Cascade)

  @@map("purchase_order_details")
}

enum POType {
  SINGLE
  BULK
}

enum NotificationType {
  GENERAL
  LOW_STOCK
  OUT_OF_STOCK
  STOCK_ALERT
  PRICE_DIFFERENCE
  SYSTEM
}

enum InvoiceType {
  PEMBAYARAN
  PENGIRIMAN
}

model Packing {
  id              String        @id @default(cuid())
  packing_number  String        @unique
  tanggal_packing DateTime
  statusId        String
  purchaseOrderId String        @unique
  createdAt       DateTime      @default(now())
  updatedAt       DateTime      @updatedAt
  createdBy       String
  updatedBy       String
  purchaseOrder   PurchaseOrder @relation(fields: [purchaseOrderId], references: [id])
  status          Status        @relation(fields: [statusId], references: [id])
  packingItems    PackingItem[]

  @@map("packings")
}

model PackingItem {
  id             String    @id @default(cuid())
  nama_barang    String
  total_qty      Int
  jumlah_carton  Int
  isi_per_carton Int
  no_box         String
  packingId      String
  inventoryId    String
  statusId       String?
  createdAt      DateTime  @default(now())
  updatedAt      DateTime  @updatedAt
  createdBy      String
  updatedBy      String
  packing        Packing   @relation(fields: [packingId], references: [id], onDelete: Cascade)
  inventory      Inventory @relation(fields: [inventoryId], references: [id])
  status         Status?   @relation("PackingItemStatus", fields: [statusId], references: [id])

  @@map("packing_items")
}

model Invoice {
  id                 String          @id @default(cuid())
  no_invoice         String          @unique
  tanggal            DateTime        @default(now())
  deliver_to         String
  sub_total          Decimal         @db.Decimal(15, 2)
  total_discount     Decimal         @db.Decimal(15, 2)
  total_price        Decimal         @db.Decimal(15, 2)
  ppn_percentage     Decimal         @db.Decimal(5, 2)
  ppn_rupiah         Decimal         @db.Decimal(15, 2)
  grand_total        Decimal         @db.Decimal(15, 2)
  expired_date       DateTime?
  TOP                String?         @db.VarChar(50)
  type               InvoiceType     @default(PEMBAYARAN)
  statusPembayaranId String?
  statusPembayaran   Status?         @relation(name: "InvoiceStatusPembayaran", fields: [statusPembayaranId], references: [id])
  createdAt          DateTime        @default(now())
  updatedAt          DateTime        @updatedAt
  createdBy          String
  updatedBy          String
  purchaseOrderId    String?
  purchaseOrder      PurchaseOrder?  @relation(fields: [purchaseOrderId], references: [id])
  invoiceDetails     InvoiceDetail[]
  suratJalan         SuratJalan[]

  @@map("invoice")
}

model InvoiceDetail {
  id                  String   @id @default(cuid())
  invoiceId           String
  nama_barang         String
  PLU                 String   @db.VarChar(50)
  quantity            Int
  satuan              String   @db.VarChar(50)
  harga               Decimal  @db.Decimal(15, 2)
  total               Decimal  @db.Decimal(15, 2)
  discount_percentage Decimal  @db.Decimal(5, 2)
  discount_rupiah     Decimal  @db.Decimal(15, 2)
  PPN_pecentage       Decimal  @db.Decimal(5, 2)
  ppn_rupiah          Decimal  @db.Decimal(15, 2)
  createdAt           DateTime @default(now())
  updatedAt           DateTime @updatedAt
  createdBy           String
  updatedBy           String
  invoice             Invoice  @relation(fields: [invoiceId], references: [id])

  @@map("invoice_detail")
}

model SuratJalan {
  id                String              @id @default(cuid())
  no_surat_jalan    String              @unique
  deliver_to        String
  PIC               String
  alamat_tujuan     String              @db.Text
  is_printed        Boolean             @default(false)
  print_counter     Int                 @default(0)
  invoiceId         String?
  statusId          String?
  createdAt         DateTime            @default(now())
  updatedAt         DateTime            @updatedAt
  createdBy         String
  updatedBy         String
  invoice           Invoice?            @relation(fields: [invoiceId], references: [id])
  status            Status?             @relation("SuratJalanStatus", fields: [statusId], references: [id])
  suratJalanDetails SuratJalanDetail[]
  historyPengiriman HistoryPengiriman[]

  @@map("surat_jalan")
}

model SuratJalanDetail {
  id                    String                 @id @default(cuid())
  surat_jalan_id        String
  no_box                String                 @db.VarChar(50)
  total_quantity_in_box Int
  isi_box               Int
  sisa                  Int
  total_box             Int
  suratJalan            SuratJalan             @relation(fields: [surat_jalan_id], references: [id])
  suratJalanDetailItems SuratJalanDetailItem[]

  @@map("surat_jalan_details")
}

model SuratJalanDetailItem {
  id                    String           @id @default(cuid())
  surat_jalan_detail_id String
  nama_barang           String
  PLU                   String           @db.VarChar(50)
  quantity              Int
  satuan                String           @db.VarChar(50)
  total_box             Int
  keterangan            String?          @db.Text
  createdAt             DateTime         @default(now())
  updatedAt             DateTime         @updatedAt
  createdBy             String
  updatedBy             String
  suratJalanDetail      SuratJalanDetail @relation(fields: [surat_jalan_detail_id], references: [id])

  @@map("surat_jalan_detail_items")
}

model HistoryPengiriman {
  id             String     @id @default(cuid())
  surat_jalan_id String
  status_id      String
  tanggal_kirim  DateTime   @default(now())
  keterangan     String?    @db.Text
  createdAt      DateTime   @default(now())
  updatedAt      DateTime   @updatedAt
  createdBy      String
  updatedBy      String
  suratJalan     SuratJalan @relation(fields: [surat_jalan_id], references: [id])
  status         Status     @relation(fields: [status_id], references: [id])

  @@map("history_pengiriman")
}

enum ActionType {
  CREATE
  UPDATE
  DELETE
}

model AuditTrail {
  id        String     @id @default(cuid())
  tableName String
  recordId  String
  action    ActionType
  timestamp DateTime   @default(now())
  userId    String
  details   Json
  user      User       @relation(fields: [userId], references: [id])

  @@map("audit_trails")
}

model Region {
  id          String     @id @default(cuid())
  kode_region String     @unique
  nama_region String
  createdAt   DateTime   @default(now())
  updatedAt   DateTime   @updatedAt
  createdBy   String
  updatedBy   String
  customers   Customer[]

  @@map("regions")
}

model TermOfPayment {
  id                      String                    @id @default(cuid())
  kode_top                String                    @unique
  batas_hari              Int
  createdAt               DateTime                  @default(now())
  updatedAt               DateTime                  @updatedAt
  createdBy               String
  updatedBy               String
<<<<<<< HEAD
  laporanPenerimaanBarang LaporanPenerimaanBarang[]
=======
  laporanBenerimaanBarang LaporanBenerimaanBarang[]
>>>>>>> 3e3d80eb

  @@map("term_of_payment")
}

<<<<<<< HEAD
model LaporanPenerimaanBarang {
=======
model LaporanBenerimaanBarang {
>>>>>>> 3e3d80eb
  id              String         @id @default(cuid())
  purchaseOrderId String?        @map("purchase_order_id")
  tanggal_po      DateTime?
  customerId      String?        @map("customer_id")
  alamat_customer String?
  termin_bayar    String?        @map("termin_bayar")
<<<<<<< HEAD
  statusId        String?        @map("status_id")
=======
  file_path       String?
>>>>>>> 3e3d80eb
  createdAt       DateTime       @default(now())
  updatedAt       DateTime       @updatedAt
  createdBy       String
  updatedBy       String
  purchaseOrder   PurchaseOrder? @relation(fields: [purchaseOrderId], references: [id])
  customer        Customer?      @relation(fields: [customerId], references: [id])
  termOfPayment   TermOfPayment? @relation(fields: [termin_bayar], references: [id])
<<<<<<< HEAD
  status          Status?        @relation(fields: [statusId], references: [id])
  files           FileUploaded[]

  @@map("laporan_penerimaan_barang")
=======

  @@map("laporan_benerimaan_barang")
>>>>>>> 3e3d80eb
}

model Company {
  id                String   @id @default(cuid())
  kode_company      String   @unique
  nama_perusahaan   String
  alamat            String?
  no_rekening       String?
  bank              String?
  bank_account_name String?
  bank_cabang       String?
  telp              String?
  fax               String?
  email             String?  @unique
  direktur_utama    String?
  npwp              String?
  createdAt         DateTime @default(now())
  updatedAt         DateTime @updatedAt
  createdBy         String
  updatedBy         String

  @@map("companies")
}

model GroupCustomer {
  id         String     @id @default(cuid())
  kode_group String     @unique
  nama_group String
  alamat     String?
  npwp       String?
  createdAt  DateTime   @default(now())
  updatedAt  DateTime   @updatedAt
  createdBy  String
  updatedBy  String
  customers  Customer[]

  @@map("group_customer")
}

model ItemPrice {
  id          String    @id @default(cuid())
  inventoryId String
  customerId  String
  harga       Float
  pot1        Float?
  harga1      Float?
  pot2        Float?
  harga2      Float?
  ppn         Float?
  createdAt   DateTime  @default(now())
  updatedAt   DateTime  @updatedAt
  createdBy   String
  updatedBy   String
  inventory   Inventory @relation(fields: [inventoryId], references: [id])
  customer    Customer  @relation(fields: [customerId], references: [id])

  @@map("item_prices")
}<|MERGE_RESOLUTION|>--- conflicted
+++ resolved
@@ -8,6 +8,17 @@
 }
 
 model User {
+  id            String         @id @default(cuid())
+  email         String         @unique
+  username      String         @unique
+  password      String
+  firstName     String?
+  lastName      String?
+  roleId        String
+  isActive      Boolean        @default(true)
+  createdAt     DateTime       @default(now())
+  updatedAt     DateTime       @updatedAt
+  profile       Profile?
   id            String         @id @default(cuid())
   email         String         @unique
   username      String         @unique
@@ -91,11 +102,27 @@
   groupCustomer           GroupCustomer             @relation(fields: [groupCustomerId], references: [id])
   region                  Region                    @relation(fields: [regionId], references: [id])
   itemPrices              ItemPrice[]
-<<<<<<< HEAD
+  laporanBenerimaanBarang LaporanBenerimaanBarang[]
+  id                      String                    @id @default(cuid())
+  namaCustomer            String
+  kodeCustomer            String                    @unique
+  groupCustomerId         String
+  NPWP                    String?
+  alamatNPWP              String?
+  regionId                String
+  alamatPengiriman        String
+  description             String?
+  createdAt               DateTime                  @default(now())
+  updatedAt               DateTime                  @updatedAt
+  createdBy               String
+  updatedBy               String
+  email                   String?                   @unique
+  phoneNumber             String
+  purchaseOrders          PurchaseOrder[]
+  groupCustomer           GroupCustomer             @relation(fields: [groupCustomerId], references: [id])
+  region                  Region                    @relation(fields: [regionId], references: [id])
+  itemPrices              ItemPrice[]
   laporanPenerimaanBarang LaporanPenerimaanBarang[]
-=======
-  laporanBenerimaanBarang LaporanBenerimaanBarang[]
->>>>>>> 3e3d80eb
 
   @@map("customers")
 }
@@ -140,11 +167,29 @@
   customer                Customer                  @relation(fields: [customerId], references: [id])
   status                  Status?                   @relation(fields: [statusId], references: [id])
   supplier                Supplier?                 @relation(fields: [supplierId], references: [id])
-<<<<<<< HEAD
+  laporanBenerimaanBarang LaporanBenerimaanBarang[]
+  id                      String                    @id @default(cuid())
+  customerId              String
+  createdAt               DateTime                  @default(now())
+  updatedAt               DateTime                  @updatedAt
+  createdBy               String
+  updatedBy               String
+  po_number               String
+  statusId                String?
+  tanggal_masuk_po        DateTime?
+  tanggal_batas_kirim     DateTime?
+  termin_bayar            String?
+  total_items             Int?
+  supplierId              String?
+  po_type                 POType                    @default(SINGLE)
+  files                   FileUploaded[]
+  purchaseOrderDetails    PurchaseOrderDetail[]
+  packings                Packing[]
+  invoices                Invoice[]
+  customer                Customer                  @relation(fields: [customerId], references: [id])
+  status                  Status?                   @relation(fields: [statusId], references: [id])
+  supplier                Supplier?                 @relation(fields: [supplierId], references: [id])
   laporanPenerimaanBarang LaporanPenerimaanBarang[]
-=======
-  laporanBenerimaanBarang LaporanBenerimaanBarang[]
->>>>>>> 3e3d80eb
 
   @@map("purchase_orders")
 }
@@ -454,6 +499,14 @@
   createdBy   String
   updatedBy   String
   customers   Customer[]
+  id          String     @id @default(cuid())
+  kode_region String     @unique
+  nama_region String
+  createdAt   DateTime   @default(now())
+  updatedAt   DateTime   @updatedAt
+  createdBy   String
+  updatedBy   String
+  customers   Customer[]
 
   @@map("regions")
 }
@@ -466,31 +519,27 @@
   updatedAt               DateTime                  @updatedAt
   createdBy               String
   updatedBy               String
-<<<<<<< HEAD
+  laporanBenerimaanBarang LaporanBenerimaanBarang[]
+  id                      String                    @id @default(cuid())
+  kode_top                String                    @unique
+  batas_hari              Int
+  createdAt               DateTime                  @default(now())
+  updatedAt               DateTime                  @updatedAt
+  createdBy               String
+  updatedBy               String
   laporanPenerimaanBarang LaporanPenerimaanBarang[]
-=======
-  laporanBenerimaanBarang LaporanBenerimaanBarang[]
->>>>>>> 3e3d80eb
 
   @@map("term_of_payment")
 }
 
-<<<<<<< HEAD
-model LaporanPenerimaanBarang {
-=======
 model LaporanBenerimaanBarang {
->>>>>>> 3e3d80eb
   id              String         @id @default(cuid())
   purchaseOrderId String?        @map("purchase_order_id")
   tanggal_po      DateTime?
   customerId      String?        @map("customer_id")
   alamat_customer String?
   termin_bayar    String?        @map("termin_bayar")
-<<<<<<< HEAD
-  statusId        String?        @map("status_id")
-=======
   file_path       String?
->>>>>>> 3e3d80eb
   createdAt       DateTime       @default(now())
   updatedAt       DateTime       @updatedAt
   createdBy       String
@@ -498,15 +547,29 @@
   purchaseOrder   PurchaseOrder? @relation(fields: [purchaseOrderId], references: [id])
   customer        Customer?      @relation(fields: [customerId], references: [id])
   termOfPayment   TermOfPayment? @relation(fields: [termin_bayar], references: [id])
-<<<<<<< HEAD
+
+  @@map("laporan_benerimaan_barang")
+}
+
+model LaporanPenerimaanBarang {
+  id              String         @id @default(cuid())
+  purchaseOrderId String?        @map("purchase_order_id")
+  tanggal_po      DateTime?
+  customerId      String?        @map("customer_id")
+  alamat_customer String?
+  termin_bayar    String?        @map("termin_bayar")
+  statusId        String?        @map("status_id")
+  createdAt       DateTime       @default(now())
+  updatedAt       DateTime       @updatedAt
+  createdBy       String
+  updatedBy       String
+  purchaseOrder   PurchaseOrder? @relation(fields: [purchaseOrderId], references: [id])
+  customer        Customer?      @relation(fields: [customerId], references: [id])
+  termOfPayment   TermOfPayment? @relation(fields: [termin_bayar], references: [id])
   status          Status?        @relation(fields: [statusId], references: [id])
   files           FileUploaded[]
 
   @@map("laporan_penerimaan_barang")
-=======
-
-  @@map("laporan_benerimaan_barang")
->>>>>>> 3e3d80eb
 }
 
 model Company {
@@ -542,11 +605,22 @@
   createdBy  String
   updatedBy  String
   customers  Customer[]
+  id         String     @id @default(cuid())
+  kode_group String     @unique
+  nama_group String
+  alamat     String?
+  npwp       String?
+  createdAt  DateTime   @default(now())
+  updatedAt  DateTime   @updatedAt
+  createdBy  String
+  updatedBy  String
+  customers  Customer[]
 
   @@map("group_customer")
 }
 
 model ItemPrice {
+  id          String    @id @default(cuid())
   id          String    @id @default(cuid())
   inventoryId String
   customerId  String
@@ -558,6 +632,8 @@
   ppn         Float?
   createdAt   DateTime  @default(now())
   updatedAt   DateTime  @updatedAt
+  createdAt   DateTime  @default(now())
+  updatedAt   DateTime  @updatedAt
   createdBy   String
   updatedBy   String
   inventory   Inventory @relation(fields: [inventoryId], references: [id])
